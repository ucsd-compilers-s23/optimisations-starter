--- conflicted
+++ resolved
@@ -4,18 +4,17 @@
 success_tests! {
     // Vectors
     {
-<<<<<<< HEAD
+        name: forest_flame_reversell,
+        file: "forest_flame_reversell.snek",
+        input: "1001",
+        expected: "[19, [18, [17, [16, [15, [14, [13, [12, [11, [10, [9, [8, [7, [6, [5, [4, [3, [2, [1, [0, [-1, [-2, [-3, [-4, [-5, nil]]]]]]]]]]]]]]]]]]]]]]]]]"
+    },
+    {
         name: forest_flame_make_vec,
         file: "forest_flame_make_vec.snek",
         input: "10",
         heap_size: 12,
         expected: "[0, 0, 0, 0, 0, 0, 0, 0, 0, 0]"
-=======
-        name: reversell,
-        file: "reversell.snek",
-        input: "1001",
-        expected: "[19, [18, [17, [16, [15, [14, [13, [12, [11, [10, [9, [8, [7, [6, [5, [4, [3, [2, [1, [0, [-1, [-2, [-3, [-4, [-5, nil]]]]]]]]]]]]]]]]]]]]]]]]]"
->>>>>>> de5bf428
     },
     {
         name: forest_flame_nil_eq,
